--- conflicted
+++ resolved
@@ -10,6 +10,8 @@
 )
 from openai import AsyncOpenAI, AuthenticationError
 from openai.lib.streaming.chat import ChatCompletionStreamState
+from openai import AsyncOpenAI, AuthenticationError
+from openai.lib.streaming.chat import ChatCompletionStreamState
 
 # from openai.types.beta.chat import
 from openai.types.chat import (
@@ -23,6 +25,7 @@
 
 from mcp_agent.core.exceptions import ProviderKeyError
 from mcp_agent.core.prompt import Prompt
+from mcp_agent.event_progress import ProgressAction
 from mcp_agent.event_progress import ProgressAction
 from mcp_agent.llm.augmented_llm import (
     AugmentedLLM,
@@ -165,23 +168,16 @@
 
     async def _process_stream_manual(self, stream, model: str):
         """Manual stream processing for providers like Ollama that may not work with ChatCompletionStreamState."""
-<<<<<<< HEAD
-=======
         from openai.types.chat import ChatCompletionMessageToolCall
         from openai.types.chat.chat_completion_message_tool_call import Function
 
->>>>>>> 414fa0dc
         # Track estimated output tokens by counting text chunks
         estimated_tokens = 0
 
         # Manual accumulation of response data
         accumulated_content = ""
         role = "assistant"
-<<<<<<< HEAD
-        tool_calls = []
-=======
         tool_calls_map = {}  # Use a map to accumulate tool calls by index
->>>>>>> 414fa0dc
         function_call = None
         finish_reason = None
         usage_data = None
@@ -201,9 +197,6 @@
                 if choice.delta.role:
                     role = choice.delta.role
                 if choice.delta.tool_calls:
-<<<<<<< HEAD
-                    tool_calls.extend(choice.delta.tool_calls)
-=======
                     # Accumulate tool call deltas
                     for delta_tool_call in choice.delta.tool_calls:
                         if delta_tool_call.index is not None:
@@ -233,7 +226,6 @@
                                         "arguments"
                                     ] += delta_tool_call.function.arguments
 
->>>>>>> 414fa0dc
                 if choice.delta.function_call:
                     function_call = choice.delta.function_call
                 if choice.finish_reason:
@@ -243,8 +235,6 @@
             if hasattr(chunk, "usage") and chunk.usage:
                 usage_data = chunk.usage
 
-<<<<<<< HEAD
-=======
         # Convert accumulated tool calls to proper format.
         tool_calls = None
         if tool_calls_map:
@@ -264,7 +254,6 @@
                         )
                     )
 
->>>>>>> 414fa0dc
         # Create a ChatCompletionMessage manually
         message = ChatCompletionMessage(
             content=accumulated_content,
